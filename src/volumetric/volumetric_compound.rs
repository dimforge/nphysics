--- conflicted
+++ resolved
@@ -1,14 +1,9 @@
 use num::Zero;
 
-use math::{AngularInertia, Point};
 use na::{self, Real};
 use ncollide::shape::Compound;
-<<<<<<< HEAD
 use crate::volumetric::{InertiaTensor, Volumetric};
 use crate::math::{AngularInertia, Point};
-=======
-use volumetric::{InertiaTensor, Volumetric};
->>>>>>> 488a5d65
 
 impl<N: Real> Volumetric<N> for Compound<N> {
     fn area(&self) -> N {
