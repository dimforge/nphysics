--- conflicted
+++ resolved
@@ -153,19 +153,11 @@
 
 type Callbacks<N> = Vec<
     Box<
-<<<<<<< HEAD
-        dyn Fn(
+        dyn FnMut(
             &mut DefaultMechanicalWorld<N>,
             &mut DefaultGeometricalWorld<N>,
             &mut DefaultBodySet<N>,
             &mut DefaultColliderSet<N>,
-=======
-        dyn FnMut(
-            &mut DefaultMechanicalWorld<f32>,
-            &mut DefaultGeometricalWorld<f32>,
-            &mut DefaultBodySet<f32>,
-            &mut DefaultColliderSet<f32>,
->>>>>>> 91087635
             &mut GraphicsManager,
             N,
         ),
@@ -472,19 +464,11 @@
     }
 
     pub fn add_callback<
-<<<<<<< HEAD
-        F: Fn(
+        F: FnMut(
                 &mut DefaultMechanicalWorld<N>,
                 &mut DefaultGeometricalWorld<N>,
                 &mut DefaultBodySet<N>,
                 &mut DefaultColliderSet<N>,
-=======
-        F: FnMut(
-                &mut DefaultMechanicalWorld<f32>,
-                &mut DefaultGeometricalWorld<f32>,
-                &mut DefaultBodySet<f32>,
-                &mut DefaultColliderSet<f32>,
->>>>>>> 91087635
                 &mut GraphicsManager,
                 N,
             ) + 'static,
