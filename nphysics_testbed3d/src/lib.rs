extern crate kiss3d;
extern crate nalgebra as na;
extern crate ncollide3d;
extern crate nphysics3d;
extern crate num_traits as num;
extern crate rand;
extern crate time;

<<<<<<< HEAD
pub use crate::engine::GraphicsManager;
pub use crate::testbed::Testbed;
=======
#[cfg(feature = "log")]
#[macro_use]
extern crate log;

pub use engine::GraphicsManager;
pub use testbed::Testbed;
pub use world_owner::WorldOwner;
>>>>>>> 488a5d65

mod engine;
pub mod objects;
mod testbed;
mod world_owner;<|MERGE_RESOLUTION|>--- conflicted
+++ resolved
@@ -6,18 +6,13 @@
 extern crate rand;
 extern crate time;
 
-<<<<<<< HEAD
-pub use crate::engine::GraphicsManager;
-pub use crate::testbed::Testbed;
-=======
 #[cfg(feature = "log")]
 #[macro_use]
 extern crate log;
 
-pub use engine::GraphicsManager;
-pub use testbed::Testbed;
+pub use crate::engine::GraphicsManager;
+pub use crate::testbed::Testbed;
 pub use world_owner::WorldOwner;
->>>>>>> 488a5d65
 
 mod engine;
 pub mod objects;
